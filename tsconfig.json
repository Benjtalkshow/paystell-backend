--- conflicted
+++ resolved
@@ -1,58 +1,5 @@
 {
   "compilerOptions": {
-<<<<<<< HEAD
-    /* Visit https://aka.ms/tsconfig to read more about this file */
-
-    /* Language and Environment */
-    "target": "es2016",                                  /* Set the JavaScript language version for emitted JavaScript and include compatible library declarations. */
-    "module": "commonjs",                                /* Specify what module code is generated. */
-    "lib": ["es2016", "esnext.asynciterable"],            /* Add necessary libraries for async/await and other modern features. */
-    "jsx": "react",                                     /* Add support for JSX if needed in your project. */
-    "experimentalDecorators": true,                      /* Enable experimental support for decorators. */
-    "emitDecoratorMetadata": true,                       /* Emit design-type metadata for decorated declarations in source files. */
-
-    /* Modules */
-    "rootDir": "./src",                                  /* Specify the root folder within your source files. */
-    "outDir": "./dist",                                   /* Specify an output folder for all emitted files. */
-    "baseUrl": "./",                                      /* Specify the base directory to resolve non-relative module names. */
-    "paths": {                                            /* You can specify paths for module resolution if needed. */
-      "@src/*": ["src/*"],
-      "@entities/*": ["src/entities/*"],
-      "@services/*": ["src/services/*"]
-    },
-
-    /* JavaScript Support */
-    "allowJs": true,                                      /* Allow JavaScript files to be a part of your program. Use the 'checkJS' option to get errors from these files. */
-
-    /* Emit */
-    "declaration": true,                                  /* Generate .d.ts files from TypeScript and JavaScript files in your project. */
-    "sourceMap": true,                                    /* Create source map files for emitted JavaScript files. */
-
-    /* Interop Constraints */
-    "esModuleInterop": true,                             /* Emit additional JavaScript to ease support for importing CommonJS modules. This enables 'allowSyntheticDefaultImports' for type compatibility. */
-    "forceConsistentCasingInFileNames": true,            /* Ensure that casing is correct in imports. */
-
-    /* Type Checking */
-    "strict": true,                                      /* Enable all strict type-checking options. */
-    "noImplicitAny": true,                               /* Enable error reporting for expressions and declarations with an implied 'any' type. */
-    "strictNullChecks": true,                            /* When type checking, take into account 'null' and 'undefined'. */
-    "noUnusedLocals": true,                              /* Enable error reporting when local variables aren't read. */
-    "noUnusedParameters": true,                          /* Raise an error when a function parameter isn't read. */
-    "noImplicitReturns": true,                           /* Enable error reporting for codepaths that do not explicitly return in a function. */
-    "noFallthroughCasesInSwitch": true,                  /* Enable error reporting for fallthrough cases in switch statements. */
-
-    /* Completeness */
-    "skipLibCheck": true                                 /* Skip type checking all .d.ts files. */
-  },
-  "include": [
-    "src/**/*.ts",                                       /* Include all source files. */
-    "src/**/*.tsx"                                       /* If you use JSX in your project, include .tsx files as well. */
-  ],
-  "exclude": [
-    "node_modules",                                      /* Exclude node_modules directory. */
-    "dist"                                              /* Exclude the output directory. */
-  ]
-=======
     "target": "es2018",
     "module": "commonjs",
     "lib": ["es2018", "esnext.asynciterable"],
@@ -70,5 +17,4 @@
   },
   "include": ["src/**/*"],
   "exclude": ["node_modules", "dist"]
->>>>>>> 06a24eb3
 }