import AppDataSource from "../config/db";
import SessionService from "../services/session.service";
import { User } from "../entities/User";

describe("SessionService", () => {
  let user: User;

  beforeAll(async () => {
    await AppDataSource.initialize();

    // Create a test user
    const userRepository = AppDataSource.getRepository(User);
    user = userRepository.create({
<<<<<<< HEAD
      id: 1,
      firstName: "Test",
      lastName: "Test",
=======
      // id: "095374d4-aea5-41e6-b57c-a00689495477",
      name: "Test",
      // lastName: "Test",
>>>>>>> a710bf9c
      email: "test@example.com",
      password: "hashedpassword",
    });
    await userRepository.save(user);
  });

  afterAll(async () => {
    await AppDataSource.destroy();
  // });

  // it("should create a new session for a user", async () => {
  //   const session = await SessionService.createSession(user.id);
  //   expect(session).toHaveProperty("token");
  //   expect(session).toHaveProperty("expiresAt");
  //   expect(session.user.id).toBe(user.id);
  // });

  // it("should delete a session", async () => {
  //   const session = await SessionService.createSession(user.id);
  //   await SessionService.deleteSession(session.token);

  //   const foundSession = await SessionService.getSessionByToken(session.token);
  //   expect(foundSession).toBeNull();
  // });

  // it("should retrieve a session by token", async () => {
  //   const session = await SessionService.createSession(user.id);
  //   const foundSession = await SessionService.getSessionByToken(session.token);

  //   expect(foundSession).not.toBeNull();
  //   expect(foundSession?.token).toBe(session.token);
  // });

  // it("should throw an error if the user does not exist", async () => {
  //   await expect(SessionService.createSession("095374d4-aea5-41e6-b57c-a00689495470")).rejects.toThrow(
  //     "User not found"
  //   );
  });
});<|MERGE_RESOLUTION|>--- conflicted
+++ resolved
@@ -11,15 +11,12 @@
     // Create a test user
     const userRepository = AppDataSource.getRepository(User);
     user = userRepository.create({
-<<<<<<< HEAD
       id: 1,
       firstName: "Test",
       lastName: "Test",
-=======
       // id: "095374d4-aea5-41e6-b57c-a00689495477",
       name: "Test",
       // lastName: "Test",
->>>>>>> a710bf9c
       email: "test@example.com",
       password: "hashedpassword",
     });
