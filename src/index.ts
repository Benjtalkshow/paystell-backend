import "reflect-metadata";
import app from './app';
import AppDataSource from './config/db';

<<<<<<< HEAD
async function main () {

try {
    await AppDataSource.initialize();
    app.listen(3000);
    console.log('Sever is listening on port', 3000);
} catch (error) {
    console.log(error);
}
=======
async function main() {
  try {
    // Initialize the database connection
    // await AppDataSource.initialize();
    console.log("✅ Database connected successfully");

    // Start the server
    const PORT = process.env.PORT || 3000;
    app.listen(PORT, () => {
      console.log(`🚀 Server is listening on port ${PORT}`);
    });
  } catch (error) {
    console.error("❌ Failed to start the server:", error);
    process.exit(1); // Exit the process if the database fails to initialize
  }
>>>>>>> a710bf9c
}

main();<|MERGE_RESOLUTION|>--- conflicted
+++ resolved
@@ -2,17 +2,6 @@
 import app from './app';
 import AppDataSource from './config/db';
 
-<<<<<<< HEAD
-async function main () {
-
-try {
-    await AppDataSource.initialize();
-    app.listen(3000);
-    console.log('Sever is listening on port', 3000);
-} catch (error) {
-    console.log(error);
-}
-=======
 async function main() {
   try {
     // Initialize the database connection
@@ -28,7 +17,6 @@
     console.error("❌ Failed to start the server:", error);
     process.exit(1); // Exit the process if the database fails to initialize
   }
->>>>>>> a710bf9c
 }
 
 main();