--- conflicted
+++ resolved
@@ -3,12 +3,7 @@
 
 async function main() {
   try {
-<<<<<<< HEAD
-    console.log("⏳ Initializing database connection...");
-    // Initialize the database connection
-=======
     // Initialize the database connection FIRST
->>>>>>> a7bf88e5
     await AppDataSource.initialize();
     console.log("✅ Database connected successfully");
 
