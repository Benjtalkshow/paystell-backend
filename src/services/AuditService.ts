import { Repository } from "typeorm";
import AppDataSource from "../config/db";
import { AuditLog } from "../entities/AuditLog";
import { Request } from "express-serve-static-core";
// Request interface extensions are now handled in src/types/express.d.ts

export interface AuditContext {
  userId?: string;
  userEmail?: string;
  ipAddress: string;
  userAgent: string;
  sessionId?: string;
}

export interface CreateAuditLogParams {
  entityType: string;
  entityId: string;
  action:
    | "CREATE"
    | "UPDATE"
    | "DELETE"
    | "CREATE_ROLE"
    | "UPDATE_ROLE"
    | "DELETE_ROLE"
    | "ASSIGN_PERMISSION"
    | "REMOVE_PERMISSION"
    | "ASSIGN_USER_ROLE"
    | "REMOVE_USER_ROLE";
  oldValues?: Record<string, unknown>;
  newValues?: Record<string, unknown>;
  context: AuditContext;
}

export class AuditService {
  private auditLogRepository: Repository<AuditLog> | null = null;

  private getRepository(): Repository<AuditLog> {
    if (!this.auditLogRepository) {
      if (!AppDataSource.isInitialized) {
        throw new Error("Database connection not initialized");
      }
      this.auditLogRepository = AppDataSource.getRepository(AuditLog);
    }
    return this.auditLogRepository;
  }

  async createAuditLog(params: CreateAuditLogParams): Promise<AuditLog> {
    const repository = this.getRepository();
    
    const auditLog = repository.create({
      entityType: params.entityType,
      entityId: params.entityId,
      action: params.action,
      oldValues: this.sanitizeData(params.oldValues),
      newValues: this.sanitizeData(params.newValues),
      userId: params.context.userId,
      userEmail: params.context.userEmail,
      ipAddress: params.context.ipAddress,
      userAgent: params.context.userAgent,
      sessionId: params.context.sessionId,
    });

    return await repository.save(auditLog);
  }

  async getAuditLogs(filters: {
    entityType?: string;
    entityId?: string;
    userId?: string;
    action?: string;
    startDate?: Date;
    endDate?: Date;
    page?: number;
    limit?: number;
  }) {
    const repository = this.getRepository();
    const queryBuilder = repository.createQueryBuilder("audit");

    if (filters.entityType) {
      queryBuilder.andWhere("audit.entityType = :entityType", {
        entityType: filters.entityType,
      });
    }

    if (filters.entityId) {
      queryBuilder.andWhere("audit.entityId = :entityId", {
        entityId: filters.entityId,
      });
    }

    if (filters.userId) {
      queryBuilder.andWhere("audit.userId = :userId", {
        userId: filters.userId,
      });
    }

    if (filters.action) {
      queryBuilder.andWhere("audit.action = :action", {
        action: filters.action,
      });
    }

    if (filters.startDate) {
      queryBuilder.andWhere("audit.createdAt >= :startDate", {
        startDate: filters.startDate,
      });
    }

    if (filters.endDate) {
      queryBuilder.andWhere("audit.createdAt <= :endDate", {
        endDate: filters.endDate,
      });
    }

    const page = filters.page || 1;
    const limit = Math.min(filters.limit || 50, 100); // Max 100 records per page
    const offset = (page - 1) * limit;

    queryBuilder.orderBy("audit.createdAt", "DESC").skip(offset).take(limit);

    const [logs, total] = await queryBuilder.getManyAndCount();

    return {
      logs,
      pagination: {
        page,
        limit,
        total,
        totalPages: Math.ceil(total / limit),
      },
    };
  }

  private sanitizeData(
    data?: Record<string, unknown>,
  ): Record<string, unknown> | undefined {
    if (!data) return undefined;

    const sensitiveFields = [
      "password",
      "secret",
      "apiKey",
      "token",
      "refreshToken",
      "verificationCode",
      "twoFactorSecret",
    ];

    const sanitized = { ...data };

    for (const field of sensitiveFields) {
      if (sanitized[field]) {
        sanitized[field] = "[REDACTED]";
      }
    }

    return sanitized;
  }

  static extractContextFromRequest(req: Request): AuditContext {
    return {
      userId: req.user?.id?.toString(),
      userEmail: req.user?.email,
      ipAddress:
        req.validatedIp || req.ip || req.connection.remoteAddress || "unknown",
      userAgent: req.get("User-Agent") || "unknown",
      sessionId: req.headers["x-session-id"] as string,
    };
  }
}

<<<<<<< HEAD
// Create a singleton instance that will be lazy-loaded
let auditServiceInstance: AuditService | null = null;

export const auditService = {
  getInstance(): AuditService {
    if (!auditServiceInstance) {
      auditServiceInstance = new AuditService();
    }
    return auditServiceInstance;
  }
=======
// Remove this line:
// export const auditService = new AuditService();

let auditServiceInstance: AuditService | null = null;

export const getAuditService = (): AuditService => {
  if (!auditServiceInstance) {
    auditServiceInstance = new AuditService();
  }
  return auditServiceInstance;
>>>>>>> a7bf88e5
};<|MERGE_RESOLUTION|>--- conflicted
+++ resolved
@@ -169,18 +169,6 @@
   }
 }
 
-<<<<<<< HEAD
-// Create a singleton instance that will be lazy-loaded
-let auditServiceInstance: AuditService | null = null;
-
-export const auditService = {
-  getInstance(): AuditService {
-    if (!auditServiceInstance) {
-      auditServiceInstance = new AuditService();
-    }
-    return auditServiceInstance;
-  }
-=======
 // Remove this line:
 // export const auditService = new AuditService();
 
@@ -191,5 +179,4 @@
     auditServiceInstance = new AuditService();
   }
   return auditServiceInstance;
->>>>>>> a7bf88e5
 };