import {
  EntitySubscriberInterface,
  EventSubscriber,
  InsertEvent,
  UpdateEvent,
  RemoveEvent,
} from "typeorm";
import { getAuditService, AuditContext } from "../services/AuditService";
import { User } from "../entities/User";
import { PaymentLink } from "../entities/PaymentLink";
import { MerchantEntity } from "../entities/Merchant.entity";
import { MerchantWebhookEntity } from "../entities/MerchantWebhook.entity";
import { Session } from "../entities/Session";
import { AsyncLocalStorage } from "async_hooks";

// Create async local storage for request context
export const auditContext = new AsyncLocalStorage<AuditContext>();

// Define the union type for audited entities
type AuditedEntity =
  | User
  | PaymentLink
  | MerchantEntity
  | MerchantWebhookEntity
  | Session;

// Define entities that should be audited
const AUDITED_ENTITIES = [
  User,
  PaymentLink,
  MerchantEntity,
  MerchantWebhookEntity,
  Session,
];

@EventSubscriber()
export class AuditSubscriber implements EntitySubscriberInterface {
  /**
   * Called after entity insertion.
   */
  async afterInsert(event: InsertEvent<AuditedEntity>) {
    const context = auditContext.getStore();
    if (!context) {
      console.warn("No audit context found for insert event");
      return;
    }

    // Check if this entity should be audited
    if (!this.shouldAuditEntity(event.entity)) return;

    try {
<<<<<<< HEAD
      await auditService.getInstance().createAuditLog({
=======
      await getAuditService().createAuditLog({
>>>>>>> a7bf88e5
        entityType: event.metadata.name,
        entityId: this.getEntityId(event.entity),
        action: "CREATE",
        newValues: this.sanitizeEntity(event.entity),
        context,
      });
    } catch (error) {
      console.error("Failed to create audit log for insert:", error);
    }
  }

  /**
   * Called after entity update.
   */
  async afterUpdate(event: UpdateEvent<AuditedEntity>) {
    const context = auditContext.getStore();
    if (!context) {
      console.warn("No audit context found for update event");
      return;
    }

    // Check if this entity should be audited
    if (!this.shouldAuditEntity(event.entity)) return;

    try {
<<<<<<< HEAD
      await auditService.getInstance().createAuditLog({
=======
      await getAuditService().createAuditLog({
>>>>>>> a7bf88e5
        entityType: event.metadata.name,
        entityId: this.getEntityId(event.entity),
        action: "UPDATE",
        oldValues: this.sanitizeEntity(event.databaseEntity),
        newValues: this.sanitizeEntity(event.entity),
        context,
      });
    } catch (error) {
      console.error("Failed to create audit log for update:", error);
    }
  }

  /**
   * Called after entity removal.
   */
  async afterRemove(event: RemoveEvent<AuditedEntity>) {
    const context = auditContext.getStore();
    if (!context) {
      console.warn("No audit context found for remove event");
      return;
    }

    const entityToCheck = event.entity || event.databaseEntity;
    if (!this.shouldAuditEntity(entityToCheck)) return;

    try {
<<<<<<< HEAD
      await auditService.getInstance().createAuditLog({
=======
      await getAuditService().createAuditLog({
>>>>>>> a7bf88e5
        entityType: event.metadata.name,
        entityId: this.getEntityId(entityToCheck),
        action: "DELETE",
        oldValues: this.sanitizeEntity(entityToCheck),
        context,
      });
    } catch (error) {
      console.error("Failed to create audit log for remove:", error);
    }
  }

  private shouldAuditEntity(entity: unknown): entity is AuditedEntity {
    if (!entity || typeof entity !== "object") return false;

    // Check if the entity constructor is in our audited entities list
    return AUDITED_ENTITIES.some(
      (EntityClass) => entity instanceof EntityClass,
    );
  }

  private getEntityId(entity: AuditedEntity | null | undefined): string {
    if (!entity) return "unknown";

    // Handle different ID types
    if ("id" in entity && entity.id) {
      return entity.id.toString();
    }

    return "unknown";
  }

  private sanitizeEntity(
    entity: AuditedEntity | null | undefined,
  ): Record<string, unknown> {
    if (!entity) return {};

    // Convert entity to plain object
    const plainObject = { ...entity } as Record<string, unknown>;

    // Remove sensitive fields
    const sensitiveFields = [
      "password",
      "secret",
      "apiKey",
      "token",
      "refreshToken",
      "verificationCode",
      "twoFactorSecret",
    ];

    for (const field of sensitiveFields) {
      if (plainObject[field]) {
        plainObject[field] = "[REDACTED]";
      }
    }

    return plainObject;
  }
}<|MERGE_RESOLUTION|>--- conflicted
+++ resolved
@@ -49,11 +49,7 @@
     if (!this.shouldAuditEntity(event.entity)) return;
 
     try {
-<<<<<<< HEAD
-      await auditService.getInstance().createAuditLog({
-=======
       await getAuditService().createAuditLog({
->>>>>>> a7bf88e5
         entityType: event.metadata.name,
         entityId: this.getEntityId(event.entity),
         action: "CREATE",
@@ -79,11 +75,7 @@
     if (!this.shouldAuditEntity(event.entity)) return;
 
     try {
-<<<<<<< HEAD
-      await auditService.getInstance().createAuditLog({
-=======
       await getAuditService().createAuditLog({
->>>>>>> a7bf88e5
         entityType: event.metadata.name,
         entityId: this.getEntityId(event.entity),
         action: "UPDATE",
@@ -110,11 +102,7 @@
     if (!this.shouldAuditEntity(entityToCheck)) return;
 
     try {
-<<<<<<< HEAD
-      await auditService.getInstance().createAuditLog({
-=======
       await getAuditService().createAuditLog({
->>>>>>> a7bf88e5
         entityType: event.metadata.name,
         entityId: this.getEntityId(entityToCheck),
         action: "DELETE",
