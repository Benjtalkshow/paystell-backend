--- conflicted
+++ resolved
@@ -16,17 +16,14 @@
     "cors": "^2.8.5",
     "dotenv": "^16.4.7",
     "express": "^4.21.2",
-<<<<<<< HEAD
     "morgan": "^1.10.0",
     "nodemailer": "^6.10.0",
     "pg": "^8.13.1",
     "reflect-metadata": "^0.2.2",
     "typeorm": "^0.3.20"
-=======
+
     "express-rate-limit": "^7.5.0",
     "jsonwebtoken": "^9.0.2",
-    "morgan": "^1.10.0"
->>>>>>> d49d30f0
   },
   "devDependencies": {
     "@types/bcrypt": "^5.0.2",
@@ -35,14 +32,10 @@
     "@types/jest": "^29.5.14",
     "@types/jsonwebtoken": "^9.0.8",
     "@types/morgan": "^1.9.9",
-<<<<<<< HEAD
     "@types/node": "^22.10.7",
     "@types/nodemailer": "^6.4.17",
-=======
-    "@types/node": "^20.17.16",
     "@types/supertest": "^6.0.2",
     "bcrypt": "^5.1.1",
->>>>>>> d49d30f0
     "jest": "^29.7.0",
     "pg": "^8.13.1",
     "reflect-metadata": "^0.2.2",
