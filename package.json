--- conflicted
+++ resolved
@@ -18,11 +18,8 @@
     "express": "^4.21.2",
     "express-rate-limit": "^7.5.0",
     "morgan": "^1.10.0",
-<<<<<<< HEAD
     "node-cron": "^3.0.3",
-=======
     "nodemailer": "^6.10.0",
->>>>>>> 4d6f2136
     "pg": "^8.13.1",
     "reflect-metadata": "^0.2.2",
     "typeorm": "^0.3.20"
@@ -38,20 +35,15 @@
     "@types/jsonwebtoken": "^9.0.8",
     "@types/morgan": "^1.9.9",
     "@types/node": "^22.10.7",
-<<<<<<< HEAD
     "@types/node-cron": "^3.0.11",
     "@types/supertest": "^6.0.2",
     "@types/uuid": "^10.0.0",
     "jest": "^29.7.0",
     "supertest": "^7.0.0",
-=======
     "@types/nodemailer": "^6.4.17",
-    "@types/supertest": "^6.0.2",
     "bcrypt": "^5.1.1",
-    "jest": "^29.7.0",
     "pg": "^8.13.1",
     "reflect-metadata": "^0.2.2",
->>>>>>> 4d6f2136
     "ts-jest": "^29.2.5",
     "ts-node": "^10.9.2",
     "ts-node-dev": "^2.0.0",
